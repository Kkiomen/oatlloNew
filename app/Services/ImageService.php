<?php

declare(strict_types=1);

namespace App\Services;

use App\Api\UnsplashApi;
use Gumlet\ImageResize;
use Illuminate\Http\UploadedFile;

class ImageService
{
    public function uploadImage(UploadedFile $file): ?string
    {
        if ($file) {
            // Get the original file extension and path
            $originalExtension = strtolower($file->getClientOriginalExtension()); // Convert to lowercase for consistency

            // If the file is already WebP, just store it without conversion
            if ($originalExtension === 'webp') {
                $filePath = $file->storeAs('uploads', time() . '.webp', 'public');

                return 'storage/' . $filePath;
            }

            // If the file is already Ico, just store it without conversion
            if ($originalExtension === 'ico') {
                $filePath = $file->storeAs('uploads', time() . '.ico', 'public');

                return 'storage/' . $filePath;
            }


            // Store the file temporarily in its original format
            $filePath = $file->storeAs('uploads', time() . '.' . $originalExtension, 'public');
            $originalFilePath = storage_path('app/public/' . $filePath);

            // Create the new WebP filename and path
            $webpFilePath = 'uploads/' . time() . '.webp';
            $webpFullPath = storage_path('app/public/' . $webpFilePath);

            try{
                $filename = explode('/', $originalFilePath);
                $filename = end($filename);

                $image = new ImageResize($originalFilePath);
                $image->resizeToWidth(1280);

                // Zapisz obraz w oryginalnym formacie tymczasowo
                $image->save($webpFullPath, IMAGETYPE_WEBP);

            }catch (\Exception $e){
                return null;
            }

<<<<<<< HEAD
            // Save the image as WebP
            imagewebp($image, $webpFullPath, 90); // Quality set to 80 (adjust as needed)
            imagedestroy($image); // Free up memory
=======
>>>>>>> 7f877599

            // Delete the original file as it’s no longer needed
            unlink($originalFilePath);

            return 'storage/' . $webpFilePath;
        }

        return null;
    }

    public function generateImageByQuery(string $queryImage): ?string
    {
        $images = UnsplashApi::getImages($queryImage);

        if(!empty($images)) {
            $image = $images[rand(0, count($images) - 1)];
            $fileContents = file_get_contents($image['url']);

            // Ścieżka, gdzie zapiszemy plik tymczasowo
            $tempFilePath = storage_path('app/temp_image.jpg');

            // Zapisanie pliku w systemie plików
            file_put_contents($tempFilePath, $fileContents);

            // Utworzenie obiektu UploadedFile
            $uploadedFile = new UploadedFile(
                $tempFilePath,
                'image.jpg', // Nazwa pliku
                mime_content_type($tempFilePath), // Typ MIME pliku
                null, // Rozmiar pliku - można pominąć, jeśli nie jest wymagane
                true // Czy plik był przesłany przez HTTP (ustawiamy na true)
            );
            $filePath = $this->uploadImage($uploadedFile);
            unlink($tempFilePath);

            return $filePath;
        }

        return null;
    }

    public static function prepareUrlImage(?string $path): string
    {
        $currentImage = empty($path) ? 'storage/uploads/empty_image.jpg' : $path;
        $pattern = "/asset\('(.+?)'\)/";
        if (preg_match($pattern, $currentImage, $matches)) {
            $currentImage = $matches[1];
        }
        return str_contains($currentImage, 'http') ? $currentImage : asset($currentImage);
    }
}<|MERGE_RESOLUTION|>--- conflicted
+++ resolved
@@ -53,12 +53,6 @@
                 return null;
             }
 
-<<<<<<< HEAD
-            // Save the image as WebP
-            imagewebp($image, $webpFullPath, 90); // Quality set to 80 (adjust as needed)
-            imagedestroy($image); // Free up memory
-=======
->>>>>>> 7f877599
 
             // Delete the original file as it’s no longer needed
             unlink($originalFilePath);
